--- conflicted
+++ resolved
@@ -1,26 +1,6 @@
 from setuptools import setup, find_packages
 
-<<<<<<< HEAD
-install_requires = [
-    'imagesize==1.2.0',
-    'numpy==1.18.5',
-    'pandas==1.1.3',
-    'seaborn==0.11.0',
-    'tensorflow==2.3.1',
-    'matplotlib==3.3.2',
-    'lxml==4.6.1',
-    'imgaug==0.4.0',
-    'tensorflow_addons==0.11.2',
-    'opencv_python_headless==4.4.0.44',
-    'imagecorruptions==1.1.0',
-    'configparser~=5.0.1',
-    'scipy==1.4.1',
-    'PyQt5==5.15.1',
-    'tabulate==0.8.7'
-]
-=======
 install_requires = [dep.strip() for dep in open('requirements.txt')]
->>>>>>> 03b81cd0
 
 setup(
     name='yolo_tf2',
